#!/usr/bin/env python
# Licensed to Cloudera, Inc. under one
# or more contributor license agreements.  See the NOTICE file
# distributed with this work for additional information
# regarding copyright ownership.  Cloudera, Inc. licenses this file
# to you under the Apache License, Version 2.0 (the
# "License"); you may not use this file except in compliance
# with the License.  You may obtain a copy of the License at
#
#     http://www.apache.org/licenses/LICENSE-2.0
#
# Unless required by applicable law or agreed to in writing, software
# distributed under the License is distributed on an "AS IS" BASIS,
# WITHOUT WARRANTIES OR CONDITIONS OF ANY KIND, either express or implied.
# See the License for the specific language governing permissions and
# limitations under the License.
"""Settings to configure your Hadoop cluster."""
from desktop.lib.conf import Config, UnspecifiedConfigSection, ConfigSection, validate_path, coerce_bool
import glob
import os
import logging

HADOOP_HOME = Config(
  key="hadoop_home",
  default=os.environ.get("HADOOP_HOME", "/usr/lib/hadoop-0.20"),
  help=("Path to directory holding hadoop libs - HADOOP_HOME in " +
        "hadoop parlance; defaults to environment variable, when" +
        "set.")
)

def hadoop_bin_from_hadoop_home():
  """Returns $HADOOP_HOME/bin/hadoop-0.20"""
  return os.path.join(HADOOP_HOME.get(), "bin/hadoop")

HADOOP_BIN = Config("hadoop_bin",
  help="Path to your Hadoop binary",
  dynamic_default=hadoop_bin_from_hadoop_home,
  type=str)

# TODO(philip): This will need more love for dealing with multiple clusters.
HADOOP_CONF_DIR = Config(
  key="hadoop_conf_dir",
  default=None,
  help="If set, directory to pass to hadoop_bin (from hadoop configuration) as the --config flag.",
)

def find_jar(desired_glob, root=None):
  if root is None:
    root_f = lambda: HADOOP_HOME.get()
  else:
    root_f = lambda: root
  def f():
    pattern = os.path.join(root_f(), desired_glob)
    possibilities = glob.glob(pattern)
    if len(possibilities) == 0:
      logging.error("Trouble finding jars matching %s" % (pattern,))
      return None
    else:
      if len(possibilities) != 1:
        logging.warning("Found multiple jars matching %s: %s" % (pattern, possibilities))
      return possibilities[0]
  if root is None:
    root_str = "$HADOOP_HOME"
  else:
    root_str = root
  f.__doc__ = "Finds %s/%s" % (root_str, desired_glob)
  return f

def find_examples_jar():
  """
  Finds $HADOOP_HOME/hadoop-*examples*.jar
  """
  return find_jar("hadoop-*examples*.jar")

HADOOP_EXAMPLES_JAR = Config(
  key="hadoop_examples_jar",
  dynamic_default=find_examples_jar(),
  help="Path to the hadoop-examples.jar (used for tests and jobdesigner setup)",
  type=str,
  private=True)

HADOOP_STREAMING_JAR = Config(
  key="hadoop_streaming_jar",
  dynamic_default=find_jar(os.path.join("contrib", "streaming", "hadoop-*streaming*.jar")),
  help="Path to the hadoop-streaming.jar (used by jobdesigner)",
  type=str,
  private=True)

HADOOP_TEST_JAR = Config("hadoop_test_jar",
  help="[Used by testing code.] Path to hadoop-test.jar",
  dynamic_default=find_jar("hadoop-*test*.jar"),
  type=str,
  private=True)

HADOOP_PLUGIN_CLASSPATH = Config("hadoop_plugin_classpath",
  help="[Used only in testing code.] Path to the Hadoop plugin jar.",
  type=str,
  dynamic_default=find_jar("../../java-lib/hue-plugins-*.jar", root=os.path.dirname(__file__)),
  private=True)

HADOOP_STATIC_GROUP_MAPPING_CLASSPATH = Config("hadoop_static_group_mapping_classpath",
  help="[Used only in testing code.] Path to the Hadoop static group mapping jar.",
  type=str,
  dynamic_default=find_jar("../../static-group-mapping/java-lib/static-group-mapping-*.jar", root=os.path.dirname(__file__)),
  private=True)

HDFS_CLUSTERS = UnspecifiedConfigSection(
  "hdfs_clusters",
  help="One entry for each HDFS cluster",
  each=ConfigSection(
    help="Information about a single HDFS cluster",
    members=dict(
      NN_HOST=Config("namenode_host", help="IP for name node"),
      NN_THRIFT_PORT=Config("thrift_port", help="Thrift port for name node", default=10090,
                            type=int),
      NN_HDFS_PORT=Config("hdfs_port", help="Hadoop IPC port for the name node", default=8020,
                            type=int),
      NN_KERBEROS_PRINCIPAL=Config("nn_kerberos_principal", help="Kerberos principal for NameNode",
                                   default="hdfs", type=str),
<<<<<<< HEAD
      DN_KERBEROS_PRINCIPAL=Config("dn_kerberos_principal", help="Kerberos principal for DataNode",
                                   default="hdfs", type=str),
      SECURITY_ENABLED=Config("security_enabled", help="Is running with Kerberos authentication",
                              default=False, type=coerce_bool),
=======
      DN_KERBEROS_PRINCIPAL=Config("nn_kerberos_principal", help="Kerberos principal for DataNode",
                                   default="hdfs", type=str),
      SECURITY_ENABLED=Config("security_enabled", help="Is running with Kerberos authentication",
                              default=False, type=bool),
>>>>>>> b2846461
    )
  )
)

MR_CLUSTERS = UnspecifiedConfigSection(
  "mapred_clusters",
  help="One entry for each MapReduce cluster",
  each=ConfigSection(
    help="Information about a single MapReduce cluster",
    members=dict(
      JT_HOST=Config("jobtracker_host", help="IP for JobTracker"),
      JT_THRIFT_PORT=Config("thrift_port", help="Thrift port for JobTracker", default=9290,
                            type=int),
      JT_KERBEROS_PRINCIPAL=Config("jt_kerberos_principal", help="Kerberos principal for JobTracker",
                                   default="mapred", type=str),
      SECURITY_ENABLED=Config("security_enabled", help="Is running with Kerberos authentication",
<<<<<<< HEAD
                              default=False, type=coerce_bool))
=======
                              default=False, type=bool))
>>>>>>> b2846461
))


def config_validator():
  """
  config_validator() -> [ (config_variable, error_message) ]

  Called by core check_config() view.
  """
  from hadoop.fs import hadoopfs
  from hadoop import job_tracker
  res = [ ]

  # HADOOP_HOME
  res.extend(validate_path(HADOOP_HOME, is_dir=True))
  # HADOOP_BIN
  res.extend(validate_path(HADOOP_BIN, is_dir=False))

  # JARs: even though these are private, we need them to run jobsub
  res.extend(validate_path(HADOOP_EXAMPLES_JAR, is_dir=False))
  res.extend(validate_path(HADOOP_STREAMING_JAR, is_dir=False))

  # HDFS_CLUSTERS
  for name in HDFS_CLUSTERS.keys():
    cluster = HDFS_CLUSTERS[name]
    res.extend(hadoopfs.test_fs_configuration(cluster, HADOOP_BIN))

  # MR_CLUSTERS
  for name in MR_CLUSTERS.keys():
    cluster = MR_CLUSTERS[name]
    res.extend(job_tracker.test_jt_configuration(cluster))

  return res<|MERGE_RESOLUTION|>--- conflicted
+++ resolved
@@ -117,17 +117,10 @@
                             type=int),
       NN_KERBEROS_PRINCIPAL=Config("nn_kerberos_principal", help="Kerberos principal for NameNode",
                                    default="hdfs", type=str),
-<<<<<<< HEAD
       DN_KERBEROS_PRINCIPAL=Config("dn_kerberos_principal", help="Kerberos principal for DataNode",
                                    default="hdfs", type=str),
       SECURITY_ENABLED=Config("security_enabled", help="Is running with Kerberos authentication",
                               default=False, type=coerce_bool),
-=======
-      DN_KERBEROS_PRINCIPAL=Config("nn_kerberos_principal", help="Kerberos principal for DataNode",
-                                   default="hdfs", type=str),
-      SECURITY_ENABLED=Config("security_enabled", help="Is running with Kerberos authentication",
-                              default=False, type=bool),
->>>>>>> b2846461
     )
   )
 )
@@ -144,12 +137,10 @@
       JT_KERBEROS_PRINCIPAL=Config("jt_kerberos_principal", help="Kerberos principal for JobTracker",
                                    default="mapred", type=str),
       SECURITY_ENABLED=Config("security_enabled", help="Is running with Kerberos authentication",
-<<<<<<< HEAD
-                              default=False, type=coerce_bool))
-=======
-                              default=False, type=bool))
->>>>>>> b2846461
-))
+                              default=False, type=coerce_bool)
+    )
+  )
+)
 
 
 def config_validator():
